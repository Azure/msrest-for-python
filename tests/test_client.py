--- conflicted
+++ resolved
@@ -382,31 +382,6 @@
 
     def test_client_formdata_add(self):
 
-<<<<<<< HEAD
-        mock_client = ServiceClient(None, None)
-        mock_client._format_data = mock.MagicMock(return_value="formatted")
-        mock_client.send = mock.MagicMock()
-        request = ClientRequest('GET')
-        ServiceClient.send_formdata(mock_client, request)
-        mock_client.send.assert_called_with(request, None, files={})
-
-        ServiceClient.send_formdata(mock_client, request, {'id':'1234'}, {'Test':'Data'})
-        mock_client.send.assert_called_with(request, {'id':'1234'}, files={'Test':'formatted'})
-
-        ServiceClient.send_formdata(mock_client, request, {'Content-Type':'1234'}, {'1':'1', '2':'2'})
-        mock_client.send.assert_called_with(request, {}, files={'1':'formatted', '2':'formatted'})
-
-        ServiceClient.send_formdata(mock_client, request, {'Content-Type':'1234'}, {'1':'1', '2':None})
-        mock_client.send.assert_called_with(request, {}, files={'1':'formatted'})
-
-        ServiceClient.send_formdata(mock_client, request, {'Content-Type':'application/x-www-form-urlencoded'}, {'1':'1', '2':'2'})
-        mock_client.send.assert_called_with(request, {}, files=None)
-        self.assertEqual(request.data, {'1':'1', '2':'2'})
-
-        ServiceClient.send_formdata(mock_client, request, {'Content-Type':'application/x-www-form-urlencoded'}, {'1':'1', '2':None})
-        mock_client.send.assert_called_with(request, {}, files=None)
-        self.assertEqual(request.data, {'1':'1'})
-=======
         client = mock.create_autospec(ServiceClient)
         client._format_data.return_value = "formatted"
 
@@ -440,7 +415,6 @@
         assert request.files == []
         assert request.data == {'1':'1'}
 
->>>>>>> 3a8b79df
     def test_format_data(self):
 
         mock_client = mock.create_autospec(ServiceClient)
@@ -458,7 +432,6 @@
         data = ServiceClient._format_data(mock_client, mock_stream)
         self.assertEqual(data, ("file_name", mock_stream, "application/octet-stream"))
 
-<<<<<<< HEAD
     def test_client_stream_download(self):
 
         mock_client = ServiceClient(None, Configuration(None))
@@ -478,7 +451,6 @@
         for value in sync_iterator:
             result += value
         assert result == "abc"
-=======
     def test_request_builder(self):
         client = ServiceClient(self.creds, self.cfg)
 
@@ -498,7 +470,6 @@
         assert req.data == '{"creation": true}'
         assert req.files == []
 
->>>>>>> 3a8b79df
 
 if __name__ == '__main__':
     unittest.main()