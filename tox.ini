--- conflicted
+++ resolved
@@ -6,10 +6,7 @@
 setenv =
     PYTHONPATH = {toxinidir}:{toxinidir}/msrest
     PythonLogLevel=30
-<<<<<<< HEAD
     py{27,33,34}: PYTEST_ADDOPTS="--ignore=tests/async"
-=======
->>>>>>> 3a8b79df
 deps=
     pipenv
 commands=
@@ -17,9 +14,4 @@
     pytest --cov=msrest tests/
     autorest: coverage run -a -m unittest discover -s "autorest.python/test/vanilla/AcceptanceTests" -p "*" -v
     coverage report --fail-under=40 --omit=test*,*.tox*.py,*/AcceptanceTests/*
-<<<<<<< HEAD
-    coverage xml --ignore-errors --omit=test*,*.tox*.py
-    #flake8 .. --exclude=test*.py,doc,env --statistics
-=======
-    coverage xml --omit=test*,*.tox*.py
->>>>>>> 3a8b79df
+    coverage xml --ignore-errors --omit=test*,*.tox*.py