﻿# --------------------------------------------------------------------------
#
# Copyright (c) Microsoft Corporation. All rights reserved.
#
# The MIT License (MIT)
#
# Permission is hereby granted, free of charge, to any person obtaining a copy
# of this software and associated documentation files (the ""Software""), to
# deal in the Software without restriction, including without limitation the
# rights to use, copy, modify, merge, publish, distribute, sublicense, and/or
# sell copies of the Software, and to permit persons to whom the Software is
# furnished to do so, subject to the following conditions:
#
# The above copyright notice and this permission notice shall be included in
# all copies or substantial portions of the Software.
#
# THE SOFTWARE IS PROVIDED *AS IS*, WITHOUT WARRANTY OF ANY KIND, EXPRESS OR
# IMPLIED, INCLUDING BUT NOT LIMITED TO THE WARRANTIES OF MERCHANTABILITY,
# FITNESS FOR A PARTICULAR PURPOSE AND NONINFRINGEMENT. IN NO EVENT SHALL THE
# AUTHORS OR COPYRIGHT HOLDERS BE LIABLE FOR ANY CLAIM, DAMAGES OR OTHER
# LIABILITY, WHETHER IN AN ACTION OF CONTRACT, TORT OR OTHERWISE, ARISING
# FROM, OUT OF OR IN CONNECTION WITH THE SOFTWARE OR THE USE OR OTHER DEALINGS
# IN THE SOFTWARE.
#
# --------------------------------------------------------------------------

import contextlib
import logging
import os
import sys
try:
    from urlparse import urljoin, urlparse
except ImportError:
    from urllib.parse import urljoin, urlparse
import warnings

from typing import Any, Dict, Union, IO, Tuple, Optional, cast, TYPE_CHECKING

if TYPE_CHECKING:
    from .configuration import Configuration

from oauthlib import oauth2
import requests.adapters

from .authentication import Authentication
from .pipeline import ClientRequest
from .http_logger import log_request, log_response
from .exceptions import (
    TokenExpiredError,
    ClientRequestError,
    raise_with_traceback)

if sys.version_info >= (3, 5, 2):
    # Not executed on old Python, no syntax error
    from .async_client import AsyncServiceClientMixin
else:
    class AsyncServiceClientMixin(object):
        pass


_LOGGER = logging.getLogger(__name__)

class SDKClient(object):
    """The base class of all generated SDK client.
    """
    def __init__(self, creds, config):
        # type: (Any, Configuration) -> None
        self._client = ServiceClient(creds, config)

    def close(self):
        # type: () -> None
        """Close the client if keep_alive is True.
        """
        self._client.close()

    def __enter__(self):
        # type: () -> SDKClient
        self._client.__enter__()
        return self

    def __exit__(self, *exc_details):
        self._client.__exit__(*exc_details)

<<<<<<< HEAD
class ServiceClient(AsyncServiceClientMixin):
    """REST Service Client.
    Maintains client pipeline and handles all requests and responses.

    :param Configuration config: Service configuration.
    :param Authentication creds: Authenticated credentials.
    """
=======
class _RequestsHTTPDriver(object):
>>>>>>> 3a8b79df

    _protocols = ['http://', 'https://']

    def __init__(self, config):
        # type: (Configuration) -> None
        self.config = config
        self.session = requests.Session()

    def __enter__(self):
        # type: () -> _RequestsHTTPDriver
        return self

    def __exit__(self, *exc_details):
        self.close()

    def close(self):
        self.session.close()

    def configure_session(self, **config):
        # type: (str) -> Dict[str, Any]
        """Apply configuration to session.

        :param config: Specific configuration overrides.
        :rtype: dict
        :return: A dict that will be kwarg-send to session.request
        """
        kwargs = self.config.connection()  # type: Dict[str, Any]
        for opt in ['timeout', 'verify', 'cert']:
            kwargs[opt] = config.get(opt, kwargs[opt])
        kwargs.update({k:config[k] for k in ['cookies'] if k in config})
        kwargs['allow_redirects'] = config.get(
            'allow_redirects', bool(self.config.redirect_policy))

        kwargs['headers'] = self.config.headers.copy()
        kwargs['headers']['User-Agent'] = self.config.user_agent
        proxies = config.get('proxies', self.config.proxies())
        if proxies:
            kwargs['proxies'] = proxies

        kwargs['stream'] = config.get('stream', True)

        self.session.max_redirects = int(config.get('max_redirects', self.config.redirect_policy()))
        self.session.trust_env = bool(config.get('use_env_proxies', self.config.proxies.use_env_settings))

        # Patch the redirect method directly *if not done already*
        if not getattr(self.session.resolve_redirects, 'is_mrest_patched', False):
            redirect_logic = self.session.resolve_redirects

            def wrapped_redirect(resp, req, **kwargs):
                attempt = self.config.redirect_policy.check_redirect(resp, req)
                return redirect_logic(resp, req, **kwargs) if attempt else []
            wrapped_redirect.is_mrest_patched = True  # type: ignore

            self.session.resolve_redirects = wrapped_redirect  # type: ignore

        # if "enable_http_logger" is defined at the operation level, take the value.
        # if not, take the one in the client config
        # if not, disable http_logger
        hooks = []
        if config.get("enable_http_logger", self.config.enable_http_logger):
            def log_hook(r, *args, **kwargs):
                log_request(None, r.request)
                log_response(None, r.request, r, result=r)
            hooks.append(log_hook)

        def make_user_hook_cb(user_hook, session):
            def user_hook_cb(r, *args, **kwargs):
                kwargs.setdefault("msrest", {})['session'] = session
                return user_hook(r, *args, **kwargs)
            return user_hook_cb

        for user_hook in self.config.hooks:
            hooks.append(make_user_hook_cb(user_hook, self.session))

        if hooks:
            kwargs['hooks'] = {'response': hooks}

        # Change max_retries in current all installed adapters
        max_retries = config.get('retries', self.config.retry_policy())
        for protocol in self._protocols:
            self.session.adapters[protocol].max_retries=max_retries

        output_kwargs = self.config.session_configuration_callback(
            self.session,
            self.config,
            config,
            **kwargs
        )
        if output_kwargs is not None:
            kwargs = output_kwargs

        return kwargs

<<<<<<< HEAD
    def _prepare_send_formdata(self, request, headers=None, content=None):
        if content is None:
            content = {}
        content_type = headers.pop('Content-Type', None) if headers else None

        if content_type and content_type.lower() == 'application/x-www-form-urlencoded':
            # Do NOT use "add_content" that assumes input is JSON
            request.data = {f: d for f, d in content.items() if d is not None}
            return None
        else: # Assume "multipart/form-data"
            return {f: self._format_data(d) for f, d in content.items() if d is not None}

    def send_formdata(self, request, headers=None, content=None, **config):
        """Send data as a multipart form-data request.
=======
    def send(self, request, **config):
        # type: (ClientRequest, Any) -> requests.Response
        """Send request object according to configuration.

        :param ClientRequest request: The request object to be sent.
        :param config: Any specific config overrides
        """
        kwargs = config.copy()
        if request.files:
            kwargs['files'] = request.files
        elif request.data:
            kwargs['data'] = request.data
        kwargs.setdefault("headers", {}).update(request.headers)

        response = self.session.request(
            request.method,
            request.url,
            **kwargs)
        return response

class ServiceClient(object):
    """REST Service Client.
    Maintains client pipeline and handles all requests and responses.

    :param Configuration config: Service configuration.
    :param Authentication creds: Authenticated credentials.
    """

    def __init__(self, creds, config):
        # type: (Any, Configuration) -> None
        self.config = config
        self.creds = creds if creds else Authentication()
        self._http_driver = _RequestsHTTPDriver(config)

    def __enter__(self):
        # type: () -> ServiceClient
        self.config.keep_alive = True
        self._http_driver.__enter__()
        return self

    def __exit__(self, *exc_details):
        self._http_driver.__exit__(*exc_details)
        self.config.keep_alive = False

    def close(self):
        # type: () -> None
        """Close the session if keep_alive is True.
        """
        self._http_driver.close()

    def _format_data(self, data):
        # type: (Union[str, IO]) -> Union[Tuple[None, str], Tuple[Optional[str], IO, str]]
        """Format field data according to whether it is a stream or
        a string for a form-data request.

        :param data: The request field data.
        :type data: str or file-like object.
        """
        if hasattr(data, 'read'):
            data = cast(IO, data)
            data_name = None
            try:
                if data.name[0] != '<' and data.name[-1] != '>':
                    data_name = os.path.basename(data.name)
            except (AttributeError, TypeError):
                pass
            return (data_name, data, "application/octet-stream")
        return (None, cast(str, data))

    def _request(self, url, params, headers, content, form_content):
        # type: (Optional[str], Optional[Dict[str, str]], Optional[Dict[str, str]], Any, Optional[Dict[str, Any]]) -> ClientRequest
        """Create ClientRequest object.

        :param str url: URL for the request.
        :param dict params: URL query parameters.
        :param dict headers: Headers
        :param dict form_content: Form content
        """
        request = ClientRequest()

        if url:
            request.url = self.format_url(url)

        if params:
            request.format_parameters(params)

        if headers:
            request.headers.update(headers)
        # All requests should contain a Accept.
        # This should be done by Autorest, but wasn't in old Autorest
        # Force it for now, but might deprecate it later.
        if "Accept" not in request.headers:
            _LOGGER.warning("Accept header absent and forced to application/json")
            request.headers['Accept'] = 'application/json'

        if content is not None:
            request.add_content(content)

        if form_content:
            self._add_formdata(request, form_content)

        return request

    def _add_formdata(self, request, content=None):
        # type: (ClientRequest, Optional[Dict[str, str]]) -> None
        """Add data as a multipart form-data request to the request.

>>>>>>> 3a8b79df
        We only deal with file-like objects or strings at this point.
        The requests is not yet streamed.

        :param ClientRequest request: The request object to be sent.
        :param dict headers: Any headers to add to the request.
        :param dict content: Dictionary of the fields of the formdata.
        """
<<<<<<< HEAD
        files = self._prepare_send_formdata(request, headers, content)
        return self.send(request, headers, files=files, **config)
=======
        if content is None:
            content = {}
        content_type = request.headers.pop('Content-Type', None) if request.headers else None

        if content_type and content_type.lower() == 'application/x-www-form-urlencoded':
            # Do NOT use "add_content" that assumes input is JSON
            request.data = {f: d for f, d in content.items() if d is not None}
        else: # Assume "multipart/form-data"
            request.files = {f: self._format_data(d) for f, d in content.items() if d is not None}

    def send_formdata(self, request, headers=None, content=None, **config):
        """Send data as a multipart form-data request.
        We only deal with file-like objects or strings at this point.
        The requests is not yet streamed.

        This method is deprecated, and shouldn't be used anymore.

        :param ClientRequest request: The request object to be sent.
        :param dict headers: Any headers to add to the request.
        :param dict content: Dictionary of the fields of the formdata.
        :param config: Any specific config overrides.
        """
        request.headers = headers
        self._add_formdata(request, content)
        return self.send(request, **config)
>>>>>>> 3a8b79df

    def send(self, request, headers=None, content=None, **config):
        """Prepare and send request object according to configuration.

        :param ClientRequest request: The request object to be sent.
        :param dict headers: Any headers to add to the request.
        :param content: Any body data to add to the request.
        :param config: Any specific config overrides
        """
        if self.config.keep_alive:
            http_driver = self._http_driver
        else:
            http_driver = _RequestsHTTPDriver(self.config)

        try:
            self.creds.signed_session(http_driver.session)
        except TypeError: # Credentials does not support session injection
            http_driver.session = self.creds.signed_session()
            if http_driver is self._http_driver:
                _LOGGER.warning("Your credentials class does not support session injection. Performance will not be at the maximum.")

        kwargs = http_driver.configure_session(**config)

        # "content" and "headers" are deprecated, only old SDK
        if headers:
            request.headers.update(headers)
        if not request.files and request.data == [] and content is not None:
            request.add_content(content)
        # End of deprecation

        response = None
        try:
            try:
                response = http_driver.send(request, **kwargs)
                return response
            except (oauth2.rfc6749.errors.InvalidGrantError,
                    oauth2.rfc6749.errors.TokenExpiredError) as err:
                error = "Token expired or is invalid. Attempting to refresh."
                _LOGGER.warning(error)

            try:
                try:
                    self.creds.refresh_session(http_driver.session)
                except TypeError: # Credentials does not support session injection
                    http_driver.session = self.creds.refresh_session()
                    if http_driver is self._http_driver:
                        _LOGGER.warning("Your credentials class does not support session injection. Performance will not be at the maximum.")
                    # Only reconfigure on refresh if it's a new session
                    kwargs = http_driver.configure_session(**config)

                response = http_driver.send(request, **kwargs)
                return response
            except (oauth2.rfc6749.errors.InvalidGrantError,
                    oauth2.rfc6749.errors.TokenExpiredError) as err:
                msg = "Token expired or is invalid."
                raise_with_traceback(TokenExpiredError, msg, err)

        except (requests.RequestException,
                oauth2.rfc6749.errors.OAuth2Error) as err:
            msg = "Error occurred in request."
            raise_with_traceback(ClientRequestError, msg, err)
        finally:
            self._close_local_session_if_necessary(response, http_driver, kwargs['stream'])

    def _close_local_session_if_necessary(self, response, http_driver, stream):
        # Do NOT close session if using my own HTTP driver. No exception.
        if self._http_driver is http_driver:
            return
        # Here, it's a local session, I might close it.
        if not response or not stream:
            http_driver.session.close()

    def stream_download(self, data, callback):
        """Generator for streaming request body data.

        :param data: A response object to be streamed.
        :param callback: Custom callback for monitoring progress.
        """
        block = self.config.connection.data_block_size
        with contextlib.closing(data) as response:
            for chunk in response.iter_content(block):
                if not chunk:
                    break
                if callback and callable(callback):
                    callback(chunk, response)
                yield chunk

    def stream_upload(self, data, callback):
        """Generator for streaming request body data.

        :param data: A file-like object to be streamed.
        :param callback: Custom callback for monitoring progress.
        """
        while True:
            chunk = data.read(self.config.connection.data_block_size)
            if not chunk:
                break
            if callback and callable(callback):
                callback(chunk, response=None)
            yield chunk

    def format_url(self, url, **kwargs):
        # type: (str, Any) -> str
        """Format request URL with the client base URL, unless the
        supplied URL is already absolute.

        :param str url: The request URL to be formatted if necessary.
        """
        url = url.format(**kwargs)
        parsed = urlparse(url)
        if not parsed.scheme or not parsed.netloc:
            url = url.lstrip('/')
            base = self.config.base_url.format(**kwargs).rstrip('/')
            url = urljoin(base + '/', url)
        return url

    def add_header(self, header, value):
        # type: (str, str) -> None
        """Add a persistent header - this header will be applied to all
        requests sent during the current client session.

        .. deprecated:: 0.5.0
           Use config.headers instead

        :param str header: The header name.
        :param str value: The header value.
        """
        warnings.warn("Private attribute _client.add_header is deprecated. Use config.headers instead.",
                      DeprecationWarning)
        self.config.headers[header] = value

    def get(self, url=None, params=None, headers=None, content=None, form_content=None):
        # type: (Optional[str], Optional[Dict[str, str]], Optional[Dict[str, str]], Any, Optional[Dict[str, Any]]) -> ClientRequest
        """Create a GET request object.

        :param str url: The request URL.
        :param dict params: Request URL parameters.
        :param dict headers: Headers
        :param dict form_content: Form content
        """
        request = self._request(url, params, headers, content, form_content)
        request.method = 'GET'
        return request

    def put(self, url=None, params=None, headers=None, content=None, form_content=None):
        # type: (Optional[str], Optional[Dict[str, str]], Optional[Dict[str, str]], Any, Optional[Dict[str, Any]]) -> ClientRequest
        """Create a PUT request object.

        :param str url: The request URL.
        :param dict params: Request URL parameters.
        :param dict headers: Headers
        :param dict form_content: Form content
        """
        request = self._request(url, params, headers, content, form_content)
        request.method = 'PUT'
        return request

    def post(self, url=None, params=None, headers=None, content=None, form_content=None):
        # type: (Optional[str], Optional[Dict[str, str]], Optional[Dict[str, str]], Any, Optional[Dict[str, Any]]) -> ClientRequest
        """Create a POST request object.

        :param str url: The request URL.
        :param dict params: Request URL parameters.
        :param dict headers: Headers
        :param dict form_content: Form content
        """
        request = self._request(url, params, headers, content, form_content)
        request.method = 'POST'
        return request

    def head(self, url=None, params=None, headers=None, content=None, form_content=None):
        # type: (Optional[str], Optional[Dict[str, str]], Optional[Dict[str, str]], Any, Optional[Dict[str, Any]]) -> ClientRequest
        """Create a HEAD request object.

        :param str url: The request URL.
        :param dict params: Request URL parameters.
        :param dict headers: Headers
        :param dict form_content: Form content
        """
        request = self._request(url, params, headers, content, form_content)
        request.method = 'HEAD'
        return request

    def patch(self, url=None, params=None, headers=None, content=None, form_content=None):
        # type: (Optional[str], Optional[Dict[str, str]], Optional[Dict[str, str]], Any, Optional[Dict[str, Any]]) -> ClientRequest
        """Create a PATCH request object.

        :param str url: The request URL.
        :param dict params: Request URL parameters.
        :param dict headers: Headers
        :param dict form_content: Form content
        """
        request = self._request(url, params, headers, content, form_content)
        request.method = 'PATCH'
        return request

    def delete(self, url=None, params=None, headers=None, content=None, form_content=None):
        # type: (Optional[str], Optional[Dict[str, str]], Optional[Dict[str, str]], Any, Optional[Dict[str, Any]]) -> ClientRequest
        """Create a DELETE request object.

        :param str url: The request URL.
        :param dict params: Request URL parameters.
        :param dict headers: Headers
        :param dict form_content: Form content
        """
        request = self._request(url, params, headers, content, form_content)
        request.method = 'DELETE'
        return request

    def merge(self, url=None, params=None, headers=None, content=None, form_content=None):
        # type: (Optional[str], Optional[Dict[str, str]], Optional[Dict[str, str]], Any, Optional[Dict[str, Any]]) -> ClientRequest
        """Create a MERGE request object.

        :param str url: The request URL.
        :param dict params: Request URL parameters.
        :param dict headers: Headers
        :param dict form_content: Form content
        """
        request = self._request(url, params, headers, content, form_content)
        request.method = 'MERGE'
        return request<|MERGE_RESOLUTION|>--- conflicted
+++ resolved
@@ -55,7 +55,8 @@
     from .async_client import AsyncServiceClientMixin
 else:
     class AsyncServiceClientMixin(object):
-        pass
+        def __init__(self, creds, config):
+            pass
 
 
 _LOGGER = logging.getLogger(__name__)
@@ -81,17 +82,7 @@
     def __exit__(self, *exc_details):
         self._client.__exit__(*exc_details)
 
-<<<<<<< HEAD
-class ServiceClient(AsyncServiceClientMixin):
-    """REST Service Client.
-    Maintains client pipeline and handles all requests and responses.
-
-    :param Configuration config: Service configuration.
-    :param Authentication creds: Authenticated credentials.
-    """
-=======
 class _RequestsHTTPDriver(object):
->>>>>>> 3a8b79df
 
     _protocols = ['http://', 'https://']
 
@@ -185,22 +176,6 @@
 
         return kwargs
 
-<<<<<<< HEAD
-    def _prepare_send_formdata(self, request, headers=None, content=None):
-        if content is None:
-            content = {}
-        content_type = headers.pop('Content-Type', None) if headers else None
-
-        if content_type and content_type.lower() == 'application/x-www-form-urlencoded':
-            # Do NOT use "add_content" that assumes input is JSON
-            request.data = {f: d for f, d in content.items() if d is not None}
-            return None
-        else: # Assume "multipart/form-data"
-            return {f: self._format_data(d) for f, d in content.items() if d is not None}
-
-    def send_formdata(self, request, headers=None, content=None, **config):
-        """Send data as a multipart form-data request.
-=======
     def send(self, request, **config):
         # type: (ClientRequest, Any) -> requests.Response
         """Send request object according to configuration.
@@ -221,7 +196,7 @@
             **kwargs)
         return response
 
-class ServiceClient(object):
+class ServiceClient(AsyncServiceClientMixin):
     """REST Service Client.
     Maintains client pipeline and handles all requests and responses.
 
@@ -231,6 +206,7 @@
 
     def __init__(self, creds, config):
         # type: (Any, Configuration) -> None
+        super(ServiceClient, self).__init__(creds, config)
         self.config = config
         self.creds = creds if creds else Authentication()
         self._http_driver = _RequestsHTTPDriver(config)
@@ -308,7 +284,6 @@
         # type: (ClientRequest, Optional[Dict[str, str]]) -> None
         """Add data as a multipart form-data request to the request.
 
->>>>>>> 3a8b79df
         We only deal with file-like objects or strings at this point.
         The requests is not yet streamed.
 
@@ -316,10 +291,6 @@
         :param dict headers: Any headers to add to the request.
         :param dict content: Dictionary of the fields of the formdata.
         """
-<<<<<<< HEAD
-        files = self._prepare_send_formdata(request, headers, content)
-        return self.send(request, headers, files=files, **config)
-=======
         if content is None:
             content = {}
         content_type = request.headers.pop('Content-Type', None) if request.headers else None
@@ -345,7 +316,6 @@
         request.headers = headers
         self._add_formdata(request, content)
         return self.send(request, **config)
->>>>>>> 3a8b79df
 
     def send(self, request, headers=None, content=None, **config):
         """Prepare and send request object according to configuration.
