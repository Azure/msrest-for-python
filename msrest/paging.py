﻿# --------------------------------------------------------------------------
#
# Copyright (c) Microsoft Corporation. All rights reserved.
#
# The MIT License (MIT)
#
# Permission is hereby granted, free of charge, to any person obtaining a copy
# of this software and associated documentation files (the ""Software""), to
# deal in the Software without restriction, including without limitation the
# rights to use, copy, modify, merge, publish, distribute, sublicense, and/or
# sell copies of the Software, and to permit persons to whom the Software is
# furnished to do so, subject to the following conditions:
#
# The above copyright notice and this permission notice shall be included in
# all copies or substantial portions of the Software.
#
# THE SOFTWARE IS PROVIDED *AS IS*, WITHOUT WARRANTY OF ANY KIND, EXPRESS OR
# IMPLIED, INCLUDING BUT NOT LIMITED TO THE WARRANTIES OF MERCHANTABILITY,
# FITNESS FOR A PARTICULAR PURPOSE AND NONINFRINGEMENT. IN NO EVENT SHALL THE
# AUTHORS OR COPYRIGHT HOLDERS BE LIABLE FOR ANY CLAIM, DAMAGES OR OTHER
# LIABILITY, WHETHER IN AN ACTION OF CONTRACT, TORT OR OTHERWISE, ARISING
# FROM, OUT OF OR IN CONNECTION WITH THE SOFTWARE OR THE USE OR OTHER DEALINGS
# IN THE SOFTWARE.
#
# --------------------------------------------------------------------------
import sys
try:
    from collections.abc import Iterator
    xrange = range
except ImportError:
    from collections import Iterator

from typing import Dict, Any, List, Callable, Optional, TYPE_CHECKING

if TYPE_CHECKING:
    import requests

from .serialization import Deserializer, Model
from .pipeline import ClientRawResponse

if sys.version_info >= (3, 5, 2):
    # Not executed on old Python, no syntax error
    from .async_paging import AsyncPagedMixin
else:
    class AsyncPagedMixin(object):
        pass

class Paged(AsyncPagedMixin, Iterator):
    """A container for paged REST responses.

    :param requests.Response response: server response object.
    :param callable command: Function to retrieve the next page of items.
    :param dict classes: A dictionary of class dependencies for
     deserialization.
    :param dict raw_headers: A dict of raw headers to add if "raw" is called
    """
    _validation = {}  # type: Dict[str, Dict[str, Any]]
    _attribute_map = {}  # type: Dict[str, Dict[str, Any]]

<<<<<<< HEAD
    def __init__(self, command, classes, raw_headers=None, **kwargs):
        super(Paged, self).__init__(**kwargs)
=======
    def __init__(self, command, classes, raw_headers=None):
        # type: (Callable[[str], requests.Response], Dict[str, Model], Dict[str, str]) -> None
        # Sets next_link, current_page, and _current_page_iter_index.
>>>>>>> 3a8b79df
        self.reset()
        self._derserializer = Deserializer(classes)
        self._get_next = command
        self._response = None  # type: Optional[requests.Response]
        self._raw_headers = raw_headers

    def __iter__(self):
        """Return 'self'."""
        # Since iteration mutates this object, consider it an iterator in-and-of
        # itself.
        return self

    @classmethod
    def _get_subtype_map(cls):
        """Required for parity to Model object for deserialization."""
        return {}

    @property
    def raw(self):
        # type: () -> ClientRawResponse
        """Get current page as ClientRawResponse.

        :rtype: ClientRawResponse
        """
        raw = ClientRawResponse(self.current_page, self._response)
        if self._raw_headers:
            raw.add_headers(self._raw_headers)
        return raw

    def get(self, url):
        # type: (str) -> List[Model]
        """Get an arbitrary page.

        This resets the iterator and then fully consumes it to return the
        specific page **only**.

        :param str url: URL to arbitrary page results.
        """
        self.reset()
        self.next_link = url
        return self.advance_page()

    def reset(self):
        # type: () -> None
        """Reset iterator to first page."""
        self.next_link = ""
        self.current_page = []  # type: List[Model]
        self._current_page_iter_index = 0

    def advance_page(self):
        # type: () -> List[Model]
        """Force moving the cursor to the next azure call.

        This method is for advanced usage, iterator protocol is prefered.

        :raises: StopIteration if no further page
        :return: The current page list
        :rtype: list
        """
        if self.next_link is None:
            raise StopIteration("End of paging")
        self._current_page_iter_index = 0
        self._response = self._get_next(self.next_link)
        self._derserializer(self, self._response)
        return self.current_page

    def __next__(self):
        """Iterate through responses."""
        # Storing the list iterator might work out better, but there's no
        # guarantee that some code won't replace the list entirely with a copy,
        # invalidating an list iterator that might be saved between iterations.
        if self.current_page and self._current_page_iter_index < len(self.current_page):
            response = self.current_page[self._current_page_iter_index]
            self._current_page_iter_index += 1
            return response
        else:
            self.advance_page()
            return self.__next__()

    next = __next__  # Python 2 compatibility.<|MERGE_RESOLUTION|>--- conflicted
+++ resolved
@@ -57,14 +57,10 @@
     _validation = {}  # type: Dict[str, Dict[str, Any]]
     _attribute_map = {}  # type: Dict[str, Dict[str, Any]]
 
-<<<<<<< HEAD
     def __init__(self, command, classes, raw_headers=None, **kwargs):
+        # type: (Callable[[str], requests.Response], Dict[str, Model], Dict[str, str], Any) -> None
         super(Paged, self).__init__(**kwargs)
-=======
-    def __init__(self, command, classes, raw_headers=None):
-        # type: (Callable[[str], requests.Response], Dict[str, Model], Dict[str, str]) -> None
         # Sets next_link, current_page, and _current_page_iter_index.
->>>>>>> 3a8b79df
         self.reset()
         self._derserializer = Deserializer(classes)
         self._get_next = command
